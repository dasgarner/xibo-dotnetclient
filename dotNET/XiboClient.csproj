--- conflicted
+++ resolved
@@ -268,17 +268,10 @@
     <WebReferences Include="Web References\" />
   </ItemGroup>
   <ItemGroup>
-<<<<<<< HEAD
     <WebReferenceUrl Include="http://localhost/Series%25201.2/server-121-soap-wsdl/server/xmds.php%3fwsdl">
       <UrlBehavior>Dynamic</UrlBehavior>
       <RelPath>Web References\xmds\</RelPath>
       <UpdateFromURL>http://localhost/Series%25201.2/server-121-soap-wsdl/server/xmds.php%3fwsdl</UpdateFromURL>
-=======
-    <WebReferenceUrl Include="http://localhost/Series%25201.3/client-media-inventory/server/xmds.php%3fwsdl">
-      <UrlBehavior>Dynamic</UrlBehavior>
-      <RelPath>Web References\xmds\</RelPath>
-      <UpdateFromURL>http://localhost/Series%25201.3/client-media-inventory/server/xmds.php%3fwsdl</UpdateFromURL>
->>>>>>> ceeda339
       <ServiceLocationURL>
       </ServiceLocationURL>
       <CachedDynamicPropName>
