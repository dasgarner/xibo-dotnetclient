﻿<?xml version='1.0' encoding='utf-8'?>
<SettingsFile xmlns="http://schemas.microsoft.com/VisualStudio/2004/01/settings" CurrentProfile="(Default)" GeneratedClassNamespace="XiboClient.Properties" GeneratedClassName="Settings">
  <Profiles />
  <Settings>
    <Setting Name="LibraryPath" Type="System.String" Scope="User">
      <Value Profile="(Default)">DEFAULT</Value>
    </Setting>
    <Setting Name="ScheduleFile" Type="System.String" Scope="Application">
      <Value Profile="(Default)">schedule.xml</Value>
    </Setting>
    <Setting Name="XiboClient_xmds_xmds" Type="(Web Service URL)" Scope="User">
<<<<<<< HEAD
      <Value Profile="(Default)">http://localhost/Series%201.2/server-121-soap-wsdl/server/xmds.php</Value>
=======
      <Value Profile="(Default)">http://localhost/Series%201.3/client-media-inventory/server/xmds.php</Value>
>>>>>>> ceeda339
    </Setting>
    <Setting Name="ServerKey" Type="System.String" Scope="User">
      <Value Profile="(Default)">yourserverkey</Value>
    </Setting>
    <Setting Name="displayName" Type="System.String" Scope="User">
      <Value Profile="(Default)">COMPUTERNAME</Value>
    </Setting>
    <Setting Name="licensed" Type="System.Int32" Scope="User">
      <Value Profile="(Default)">0</Value>
    </Setting>
    <Setting Name="logLocation" Type="System.String" Scope="Application">
      <Value Profile="(Default)">log.xml</Value>
    </Setting>
    <Setting Name="powerpointEnabled" Type="System.Boolean" Scope="User">
      <Value Profile="(Default)">False</Value>
    </Setting>
    <Setting Name="statsEnabled" Type="System.Boolean" Scope="User">
      <Value Profile="(Default)">True</Value>
    </Setting>
    <Setting Name="serverURI" Type="System.String" Scope="User">
      <Value Profile="(Default)">http://localhost/xibo</Value>
    </Setting>
    <Setting Name="ProxyUser" Type="System.String" Scope="User">
      <Value Profile="(Default)" />
    </Setting>
    <Setting Name="ProxyPassword" Type="System.String" Scope="User">
      <Value Profile="(Default)" />
    </Setting>
    <Setting Name="ProxyDomain" Type="System.String" Scope="User">
      <Value Profile="(Default)" />
    </Setting>
    <Setting Name="ProxyPort" Type="System.String" Scope="User">
      <Value Profile="(Default)" />
    </Setting>
    <Setting Name="blackListLocation" Type="System.String" Scope="Application">
      <Value Profile="(Default)">blacklist.xml</Value>
    </Setting>
    <Setting Name="Version" Type="System.String" Scope="Application">
      <Value Profile="(Default)">2</Value>
    </Setting>
    <Setting Name="hardwareKey" Type="System.String" Scope="User">
      <Value Profile="(Default)" />
    </Setting>
    <Setting Name="StatsFlushCount" Type="System.Int32" Scope="User">
      <Value Profile="(Default)">50</Value>
    </Setting>
    <Setting Name="StatsLogFile" Type="System.String" Scope="Application">
      <Value Profile="(Default)">stats.xml</Value>
    </Setting>
    <Setting Name="XmdsLastConnection" Type="System.DateTime" Scope="User">
      <Value Profile="(Default)" />
    </Setting>
    <Setting Name="collectInterval" Type="System.Decimal" Scope="User">
      <Value Profile="(Default)">900</Value>
    </Setting>
    <Setting Name="CacheManagerFile" Type="System.String" Scope="Application">
      <Value Profile="(Default)">cacheManager.xml</Value>
    </Setting>
    <Setting Name="ClientVersion" Type="System.String" Scope="Application">
      <Value Profile="(Default)">1.2.0</Value>
    </Setting>
    <Setting Name="scrollStepAmount" Type="System.Decimal" Scope="User">
      <Value Profile="(Default)">1</Value>
    </Setting>
    <Setting Name="xmdsResetTimeout" Type="System.Int32" Scope="Application">
      <Value Profile="(Default)">900</Value>
    </Setting>
    <Setting Name="sizeX" Type="System.Decimal" Scope="User">
      <Value Profile="(Default)">0</Value>
    </Setting>
    <Setting Name="sizeY" Type="System.Decimal" Scope="User">
      <Value Profile="(Default)">0</Value>
    </Setting>
    <Setting Name="offsetX" Type="System.Decimal" Scope="User">
      <Value Profile="(Default)">0</Value>
    </Setting>
    <Setting Name="offsetY" Type="System.Decimal" Scope="User">
      <Value Profile="(Default)">0</Value>
    </Setting>
    <Setting Name="expireModifiedLayouts" Type="System.Boolean" Scope="User">
      <Value Profile="(Default)">True</Value>
    </Setting>
    <Setting Name="emptyLayoutDuration" Type="System.Decimal" Scope="User">
      <Value Profile="(Default)">10</Value>
    </Setting>
    <Setting Name="RequiredFilesFile" Type="System.String" Scope="User">
      <Value Profile="(Default)">requiredFiles.xml</Value>
    </Setting>
  </Settings>
</SettingsFile><|MERGE_RESOLUTION|>--- conflicted
+++ resolved
@@ -9,11 +9,7 @@
       <Value Profile="(Default)">schedule.xml</Value>
     </Setting>
     <Setting Name="XiboClient_xmds_xmds" Type="(Web Service URL)" Scope="User">
-<<<<<<< HEAD
       <Value Profile="(Default)">http://localhost/Series%201.2/server-121-soap-wsdl/server/xmds.php</Value>
-=======
-      <Value Profile="(Default)">http://localhost/Series%201.3/client-media-inventory/server/xmds.php</Value>
->>>>>>> ceeda339
     </Setting>
     <Setting Name="ServerKey" Type="System.String" Scope="User">
       <Value Profile="(Default)">yourserverkey</Value>
