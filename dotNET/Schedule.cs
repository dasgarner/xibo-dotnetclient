--- conflicted
+++ resolved
@@ -1,420 +1,411 @@
-/*
- * Xibo - Digitial Signage - http://www.xibo.org.uk
- * Copyright (C) 2006,2007,2008 Daniel Garner and James Packer
- *
- * This file is part of Xibo.
- *
- * Xibo is free software: you can redistribute it and/or modify
- * it under the terms of the GNU Affero General Public License as published by
- * the Free Software Foundation, either version 3 of the License, or
- * any later version. 
- *
- * Xibo is distributed in the hope that it will be useful,
- * but WITHOUT ANY WARRANTY; without even the implied warranty of
- * MERCHANTABILITY or FITNESS FOR A PARTICULAR PURPOSE.  See the
- * GNU Affero General Public License for more details.
- *
- * You should have received a copy of the GNU Affero General Public License
- * along with Xibo.  If not, see <http://www.gnu.org/licenses/>.
- */
-using System;
-using System.Collections.Generic;
-using System.Collections.ObjectModel;
-using System.Security.Cryptography;
-using System.IO;
-using System.Text;
-using System.Windows.Forms;
-using System.Xml;
-using System.Xml.Serialization;
-using System.Diagnostics;
-
-namespace XiboClient
-{
-    /// <summary>
-    /// Reads the schedule
-    /// </summary>
-    class Schedule
-    {
-        public delegate void ScheduleChangeDelegate(string layoutPath, int scheduleId, int layoutId);
-        public event ScheduleChangeDelegate ScheduleChangeEvent;
-
-        private Collection<LayoutSchedule> layoutSchedule;
-        private int currentLayout = 0;
-        private string scheduleLocation;
-
-        //FileCollector
-        private XiboClient.xmds.xmds xmds2;
-        private bool xmdsProcessing;
-        private bool forceChange = false;
-
-        // Key
-        private HardwareKey hardwareKey;
-
-        // Cache Manager
-        private CacheManager _cacheManager;
-
-        /// <summary>
-        /// Create a schedule
-        /// </summary>
-        /// <param name="scheduleLocation"></param>
-<<<<<<< HEAD
-        public Schedule(string scheduleLocation)
-=======
-        public Schedule(string scheduleLocation, ref CacheManager cacheManager)
->>>>>>> 455c7309
-        {
-            // Save the schedule location
-            this.scheduleLocation = scheduleLocation;
-
-            // Create a new collection for the layouts in the schedule
-            layoutSchedule = new Collection<LayoutSchedule>();
-            
-<<<<<<< HEAD
-            // Create a new cache manager
-            _cacheManager = new CacheManager();
-=======
-            // Set cachemanager
-            _cacheManager = cacheManager;
->>>>>>> 455c7309
-
-            // Create a new Xmds service object
-            xmds2 = new XiboClient.xmds.xmds();
-        }
-
-        /// <summary>
-        /// Initialize the Schedule components
-        /// </summary>
-        public void InitializeComponents() 
-        {
-            //
-            // Parse and Load the Schedule into the Collection
-            //
-            this.GetSchedule();
-
-            // Get the key for this display
-            hardwareKey = new HardwareKey();
-
-            //
-            // Start up the Xmds Service Object
-            //
-            this.xmds2.Credentials = null;
-            this.xmds2.Url = Properties.Settings.Default.XiboClient_xmds_xmds;
-            this.xmds2.UseDefaultCredentials = false;
-
-            xmdsProcessing = false;
-            xmds2.RequiredFilesCompleted += new XiboClient.xmds.RequiredFilesCompletedEventHandler(xmds2_RequiredFilesCompleted);
-            xmds2.ScheduleCompleted += new XiboClient.xmds.ScheduleCompletedEventHandler(xmds2_ScheduleCompleted);
-
-            System.Diagnostics.Trace.WriteLine(String.Format("Collection Interval: {0}", Properties.Settings.Default.collectInterval), "Schedule - InitializeComponents");
-            //
-            // The Timer for the Service call
-            //
-            Timer xmdsTimer = new Timer();
-            xmdsTimer.Interval = (int) Properties.Settings.Default.collectInterval * 1000;
-            xmdsTimer.Tick += new EventHandler(xmdsTimer_Tick);
-            xmdsTimer.Start();
-
-            // Manual first tick
-            xmdsProcessing = true;
-
-            // Fire off a get required files event - async
-            xmds2.RequiredFilesAsync(Properties.Settings.Default.ServerKey, hardwareKey.Key, Properties.Settings.Default.Version);
-        }
-
-        void xmds2_RequiredFilesCompleted(object sender, XiboClient.xmds.RequiredFilesCompletedEventArgs e)
-        {
-            System.Diagnostics.Debug.WriteLine("RequiredFilesAsync complete.", "Schedule - RequiredFilesCompleted");
-
-            //Dont let this effect the rendering
-            Application.DoEvents();
-
-            if (e.Error != null)
-            {
-                // There was an error - what do we do?
-                System.Diagnostics.Trace.WriteLine(new LogMessage("Schedule - RequiredFilesCompleted", e.Error.Message), LogType.Error.ToString());
-
-                // Is it a "not licensed" error
-                if (e.Error.Message == "This display client is not licensed")
-                {
-                    Properties.Settings.Default.licensed = 0;
-                }
-
-                xmdsProcessing = false;
-            }
-            else
-            {
-                // Set the flag to indicate we have a connection to XMDS
-                Properties.Settings.Default.XmdsLastConnection = DateTime.Now;
-
-                // Firstly we know we are licensed if we get this far
-                if (Properties.Settings.Default.licensed == 0)
-                {
-                    Properties.Settings.Default.licensed = 1;
-                }
-
-                try
-                {
-                    // Load the result into XML
-                    FileCollector fileCollector = new FileCollector(_cacheManager, e.Result);
-
-                    // Bind some events that the fileCollector will raise
-                    fileCollector.LayoutFileChanged += new FileCollector.LayoutFileChangedDelegate(fileCollector_LayoutFileChanged);
-                    fileCollector.CollectionComplete += new FileCollector.CollectionCompleteDelegate(fileCollector_CollectionComplete);
-                    fileCollector.MediaFileChanged += new FileCollector.MediaFileChangedDelegate(fileCollector_MediaFileChanged);
-
-                    fileCollector.CompareAndCollect();
-                }
-                catch (Exception ex)
-                {
-                    xmdsProcessing = false;
-
-                    // Log and move on
-                    System.Diagnostics.Trace.WriteLine(new LogMessage("Schedule - RequiredFilesCompleted", "Error Comparing and Collecting: " + ex.Message), LogType.Error.ToString());
-                }
-
-                _cacheManager.WriteCacheManager();
-            }
-        }
-
-        void fileCollector_MediaFileChanged(string path)
-        {
-            System.Diagnostics.Debug.WriteLine("Media file changed");
-            return;
-        }
-
-        void fileCollector_CollectionComplete()
-        {
-            System.Diagnostics.Debug.WriteLine("File Collector Complete - getting Schedule.");
-            
-            // All the files have been collected, so we want to update the schedule (do we want to send off a MD5 of the schedule?)
-            xmds2.ScheduleAsync(Properties.Settings.Default.ServerKey, hardwareKey.Key, Properties.Settings.Default.Version);
-        }
-
-        void xmds2_ScheduleCompleted(object sender, XiboClient.xmds.ScheduleCompletedEventArgs e)
-        {
-            System.Diagnostics.Debug.WriteLine("Schedule Retrival Complete.");
-
-            // Set XMDS to no longer be processing
-            xmdsProcessing = false;
-
-            // Expect new schedule XML
-            if (e.Error != null)
-            {
-                //There was an error - what do we do?
-                System.Diagnostics.Trace.WriteLine(e.Error.Message);
-            }
-            else
-            {
-                // Only update the schedule if its changed.
-                String md5CurrentSchedule = "";
-
-                // Set the flag to indicate we have a connection to XMDS
-                Properties.Settings.Default.XmdsLastConnection = DateTime.Now;
-
-                try
-                {
-                    StreamReader sr = new StreamReader(File.Open(this.scheduleLocation, FileMode.OpenOrCreate, FileAccess.ReadWrite, FileShare.ReadWrite));
-
-                    // Yes - get the MD5 of it, and compare to the MD5 of the file in the XML
-                    md5CurrentSchedule = Hashes.MD5(sr.ReadToEnd());
-
-                    sr.Close();
-                }
-                catch (Exception ex)
-                {
-                    System.Diagnostics.Debug.WriteLine(ex.Message);
-                }
-
-                // Hash of the result
-                String md5NewSchedule = Hashes.MD5(e.Result);
-
-                if (md5CurrentSchedule == md5NewSchedule) return;
-
-                System.Diagnostics.Debug.WriteLine("Different Schedules Detected, writing new schedule.", "Schedule - ScheduleCompleted");
-
-                // Write the result to the schedule xml location
-                StreamWriter sw = new StreamWriter(this.scheduleLocation, false, Encoding.UTF8);
-                sw.Write(e.Result);
-
-                sw.Close();
-
-                System.Diagnostics.Debug.WriteLine("New Schedule Recieved", "xmds_ScheduleCompleted");
-
-                // The schedule has been updated with new information.
-                // We could improve the logic here, perhaps generating a new layoutSchedule collection and comparing the two before we destroy this one..
-                layoutSchedule.Clear();
-
-                this.GetSchedule();
-            }
-        }
-
-        void fileCollector_LayoutFileChanged(string layoutPath)
-        {
-            System.Diagnostics.Debug.WriteLine("Layout file changed");
-
-            // If the layout that got changed is the current layout, move on
-            try
-            {
-                if (layoutSchedule[currentLayout].layoutFile == Properties.Settings.Default.LibraryPath + @"\" + layoutPath)
-                {
-                    forceChange = true;
-                    NextLayout();
-                }
-            }
-            catch (Exception ex)
-            {
-                System.Diagnostics.Trace.WriteLine(new LogMessage("fileCollector_LayoutFileChanged", String.Format("Unable to determine current layout with exception {0}", ex.Message)), LogType.Error.ToString());
-            }
-        }
-
-        void xmdsTimer_Tick(object sender, EventArgs e)
-        {
-
-            // Ticks every "collectInterval"
-            if (xmdsProcessing)
-            {
-                System.Diagnostics.Debug.WriteLine("Collection Timer Ticked, but previous request still active", "XmdsTicker");
-                return;
-            }
-            else
-            {
-                Application.DoEvents(); // Make sure everything that is queued to render does
-
-                xmdsProcessing = true;
-
-                System.Diagnostics.Debug.WriteLine("Collection Timer Ticked, Firing RequiredFilesAsync");
-
-                // Fire off a get required files event - async
-                xmds2.RequiredFilesAsync(Properties.Settings.Default.ServerKey, hardwareKey.Key, Properties.Settings.Default.Version);
-            }
-
-            // Flush the log
-            System.Diagnostics.Trace.Flush();
-        }
-
-        /// <summary>
-        /// Moves the layout on
-        /// </summary>
-        public void NextLayout()
-        {
-            int previousLayout = currentLayout;
-
-            //increment the current layout
-            currentLayout++;
-
-            //if the current layout is greater than the count of layouts, then reset to 0
-            if (currentLayout >= layoutSchedule.Count)
-            {
-                currentLayout = 0;
-            }
-
-            if (layoutSchedule.Count == 1 && !forceChange)
-            {
-                Debug.WriteLine(new LogMessage("Schedule - NextLayout", "Only 1 layout showing, refreshing it"), LogType.Info.ToString());
-            }
-
-            System.Diagnostics.Debug.WriteLine(String.Format("Next layout: {0}", layoutSchedule[currentLayout].layoutFile), "Schedule - Next Layout");
-
-            forceChange = false;
-
-            //Raise the event
-            ScheduleChangeEvent(layoutSchedule[currentLayout].layoutFile, layoutSchedule[currentLayout].scheduleid, layoutSchedule[currentLayout].id);
-        }
-
-        /// <summary>
-        /// Gets the schedule from the schedule location
-        /// If the schedule location doesn't exist - use the default.xml (how to we guarentee that the default.xml exists?)
-        /// If layouts in the schedule file dont exist, then ignore them - if none of them exist then add a default one?
-        /// </summary>
-        void GetSchedule()
-        {
-            XmlDocument scheduleXml;
-
-            // Check the schedule file exists
-            if (File.Exists(scheduleLocation))
-            {
-                // Read the schedule file
-                XmlReader reader = XmlReader.Create(scheduleLocation);
-
-                scheduleXml = new XmlDocument();
-                scheduleXml.Load(reader);
-
-                reader.Close();
-            }
-            else
-            {
-                // Use the default XML
-                scheduleXml = new XmlDocument();
-                scheduleXml.LoadXml("<schedule></schedule>");
-            }
-
-            // Get the layouts in this schedule
-            XmlNodeList listLayouts = scheduleXml.SelectNodes("/schedule/layout");
-
-            // Have we got some?
-            if (listLayouts.Count == 0)
-            {
-                // Schedule up the default
-                LayoutSchedule temp = new LayoutSchedule();
-                temp.layoutFile = Properties.Settings.Default.LibraryPath + @"\Default.xml";
-                temp.id = 0;
-                temp.scheduleid = 0;
-
-                layoutSchedule.Add(temp);
-            }
-            else
-            {
-                // Get them and add to collection
-                foreach (XmlNode layout in listLayouts)
-                {
-                    XmlAttributeCollection attributes = layout.Attributes;
-
-                    string layoutFile = attributes["file"].Value;
-                    string replace = ".xml";
-                    layoutFile = layoutFile.TrimEnd(replace.ToCharArray());
-                    
-                    string scheduleId = "";
-                    if (attributes["scheduleid"] != null) scheduleId = attributes["scheduleid"].Value;
-
-                    LayoutSchedule temp = new LayoutSchedule();
-                    temp.layoutFile = Properties.Settings.Default.LibraryPath + @"\" + layoutFile + @".xlf";
-                    temp.id = int.Parse(layoutFile);
-                    
-                    if (scheduleId != "") temp.scheduleid = int.Parse(scheduleId);
-
-                    layoutSchedule.Add(temp);
-                }
-            }
-
-            //clean up
-            listLayouts = null;
-            scheduleXml = null;
-
-            //raise an event
-            ScheduleChangeEvent(layoutSchedule[0].layoutFile, layoutSchedule[0].scheduleid, layoutSchedule[0].id);
-
-        }
-
-        /// <summary>
-        /// The number of active layouts in the current schedule
-        /// </summary>
-        public int ActiveLayouts
-        {
-            get
-            {
-                return layoutSchedule.Count;
-            }
-        }
-
-        /// <summary>
-        /// A LayoutSchedule
-        /// </summary>
-        [Serializable]
-        public struct LayoutSchedule
-        {
-            public string layoutFile;
-            public int id;
-            public int scheduleid;
-        }
-    }
-}
+/*
+ * Xibo - Digitial Signage - http://www.xibo.org.uk
+ * Copyright (C) 2006,2007,2008 Daniel Garner and James Packer
+ *
+ * This file is part of Xibo.
+ *
+ * Xibo is free software: you can redistribute it and/or modify
+ * it under the terms of the GNU Affero General Public License as published by
+ * the Free Software Foundation, either version 3 of the License, or
+ * any later version. 
+ *
+ * Xibo is distributed in the hope that it will be useful,
+ * but WITHOUT ANY WARRANTY; without even the implied warranty of
+ * MERCHANTABILITY or FITNESS FOR A PARTICULAR PURPOSE.  See the
+ * GNU Affero General Public License for more details.
+ *
+ * You should have received a copy of the GNU Affero General Public License
+ * along with Xibo.  If not, see <http://www.gnu.org/licenses/>.
+ */
+using System;
+using System.Collections.Generic;
+using System.Collections.ObjectModel;
+using System.Security.Cryptography;
+using System.IO;
+using System.Text;
+using System.Windows.Forms;
+using System.Xml;
+using System.Xml.Serialization;
+using System.Diagnostics;
+
+namespace XiboClient
+{
+    /// <summary>
+    /// Reads the schedule
+    /// </summary>
+    class Schedule
+    {
+        public delegate void ScheduleChangeDelegate(string layoutPath, int scheduleId, int layoutId);
+        public event ScheduleChangeDelegate ScheduleChangeEvent;
+
+        private Collection<LayoutSchedule> layoutSchedule;
+        private int currentLayout = 0;
+        private string scheduleLocation;
+
+        //FileCollector
+        private XiboClient.xmds.xmds xmds2;
+        private bool xmdsProcessing;
+        private bool forceChange = false;
+
+        // Key
+        private HardwareKey hardwareKey;
+
+        // Cache Manager
+        private CacheManager _cacheManager;
+
+        /// <summary>
+        /// Create a schedule
+        /// </summary>
+        /// <param name="scheduleLocation"></param>
+        public Schedule(string scheduleLocation, ref CacheManager cacheManager)
+        {
+            // Save the schedule location
+            this.scheduleLocation = scheduleLocation;
+
+            // Create a new collection for the layouts in the schedule
+            layoutSchedule = new Collection<LayoutSchedule>();
+            
+            // Set cachemanager
+            _cacheManager = cacheManager;
+
+            // Create a new Xmds service object
+            xmds2 = new XiboClient.xmds.xmds();
+        }
+
+        /// <summary>
+        /// Initialize the Schedule components
+        /// </summary>
+        public void InitializeComponents() 
+        {
+            //
+            // Parse and Load the Schedule into the Collection
+            //
+            this.GetSchedule();
+
+            // Get the key for this display
+            hardwareKey = new HardwareKey();
+
+            //
+            // Start up the Xmds Service Object
+            //
+            this.xmds2.Credentials = null;
+            this.xmds2.Url = Properties.Settings.Default.XiboClient_xmds_xmds;
+            this.xmds2.UseDefaultCredentials = false;
+
+            xmdsProcessing = false;
+            xmds2.RequiredFilesCompleted += new XiboClient.xmds.RequiredFilesCompletedEventHandler(xmds2_RequiredFilesCompleted);
+            xmds2.ScheduleCompleted += new XiboClient.xmds.ScheduleCompletedEventHandler(xmds2_ScheduleCompleted);
+
+            System.Diagnostics.Trace.WriteLine(String.Format("Collection Interval: {0}", Properties.Settings.Default.collectInterval), "Schedule - InitializeComponents");
+            //
+            // The Timer for the Service call
+            //
+            Timer xmdsTimer = new Timer();
+            xmdsTimer.Interval = (int) Properties.Settings.Default.collectInterval * 1000;
+            xmdsTimer.Tick += new EventHandler(xmdsTimer_Tick);
+            xmdsTimer.Start();
+
+            // Manual first tick
+            xmdsProcessing = true;
+
+            // Fire off a get required files event - async
+            xmds2.RequiredFilesAsync(Properties.Settings.Default.ServerKey, hardwareKey.Key, Properties.Settings.Default.Version);
+        }
+
+        void xmds2_RequiredFilesCompleted(object sender, XiboClient.xmds.RequiredFilesCompletedEventArgs e)
+        {
+            System.Diagnostics.Debug.WriteLine("RequiredFilesAsync complete.", "Schedule - RequiredFilesCompleted");
+
+            //Dont let this effect the rendering
+            Application.DoEvents();
+
+            if (e.Error != null)
+            {
+                // There was an error - what do we do?
+                System.Diagnostics.Trace.WriteLine(new LogMessage("Schedule - RequiredFilesCompleted", e.Error.Message), LogType.Error.ToString());
+
+                // Is it a "not licensed" error
+                if (e.Error.Message == "This display client is not licensed")
+                {
+                    Properties.Settings.Default.licensed = 0;
+                }
+
+                xmdsProcessing = false;
+            }
+            else
+            {
+                // Set the flag to indicate we have a connection to XMDS
+                Properties.Settings.Default.XmdsLastConnection = DateTime.Now;
+
+                // Firstly we know we are licensed if we get this far
+                if (Properties.Settings.Default.licensed == 0)
+                {
+                    Properties.Settings.Default.licensed = 1;
+                }
+
+                try
+                {
+                    // Load the result into XML
+                    FileCollector fileCollector = new FileCollector(_cacheManager, e.Result);
+
+                    // Bind some events that the fileCollector will raise
+                    fileCollector.LayoutFileChanged += new FileCollector.LayoutFileChangedDelegate(fileCollector_LayoutFileChanged);
+                    fileCollector.CollectionComplete += new FileCollector.CollectionCompleteDelegate(fileCollector_CollectionComplete);
+                    fileCollector.MediaFileChanged += new FileCollector.MediaFileChangedDelegate(fileCollector_MediaFileChanged);
+
+                    fileCollector.CompareAndCollect();
+                }
+                catch (Exception ex)
+                {
+                    xmdsProcessing = false;
+
+                    // Log and move on
+                    System.Diagnostics.Trace.WriteLine(new LogMessage("Schedule - RequiredFilesCompleted", "Error Comparing and Collecting: " + ex.Message), LogType.Error.ToString());
+                }
+
+                _cacheManager.WriteCacheManager();
+            }
+        }
+
+        void fileCollector_MediaFileChanged(string path)
+        {
+            System.Diagnostics.Debug.WriteLine("Media file changed");
+            return;
+        }
+
+        void fileCollector_CollectionComplete()
+        {
+            System.Diagnostics.Debug.WriteLine("File Collector Complete - getting Schedule.");
+            
+            // All the files have been collected, so we want to update the schedule (do we want to send off a MD5 of the schedule?)
+            xmds2.ScheduleAsync(Properties.Settings.Default.ServerKey, hardwareKey.Key, Properties.Settings.Default.Version);
+        }
+
+        void xmds2_ScheduleCompleted(object sender, XiboClient.xmds.ScheduleCompletedEventArgs e)
+        {
+            System.Diagnostics.Debug.WriteLine("Schedule Retrival Complete.");
+
+            // Set XMDS to no longer be processing
+            xmdsProcessing = false;
+
+            // Expect new schedule XML
+            if (e.Error != null)
+            {
+                //There was an error - what do we do?
+                System.Diagnostics.Trace.WriteLine(e.Error.Message);
+            }
+            else
+            {
+                // Only update the schedule if its changed.
+                String md5CurrentSchedule = "";
+
+                // Set the flag to indicate we have a connection to XMDS
+                Properties.Settings.Default.XmdsLastConnection = DateTime.Now;
+
+                try
+                {
+                    StreamReader sr = new StreamReader(File.Open(this.scheduleLocation, FileMode.OpenOrCreate, FileAccess.ReadWrite, FileShare.ReadWrite));
+
+                    // Yes - get the MD5 of it, and compare to the MD5 of the file in the XML
+                    md5CurrentSchedule = Hashes.MD5(sr.ReadToEnd());
+
+                    sr.Close();
+                }
+                catch (Exception ex)
+                {
+                    System.Diagnostics.Debug.WriteLine(ex.Message);
+                }
+
+                // Hash of the result
+                String md5NewSchedule = Hashes.MD5(e.Result);
+
+                if (md5CurrentSchedule == md5NewSchedule) return;
+
+                System.Diagnostics.Debug.WriteLine("Different Schedules Detected, writing new schedule.", "Schedule - ScheduleCompleted");
+
+                // Write the result to the schedule xml location
+                StreamWriter sw = new StreamWriter(this.scheduleLocation, false, Encoding.UTF8);
+                sw.Write(e.Result);
+
+                sw.Close();
+
+                System.Diagnostics.Debug.WriteLine("New Schedule Recieved", "xmds_ScheduleCompleted");
+
+                // The schedule has been updated with new information.
+                // We could improve the logic here, perhaps generating a new layoutSchedule collection and comparing the two before we destroy this one..
+                layoutSchedule.Clear();
+
+                this.GetSchedule();
+            }
+        }
+
+        void fileCollector_LayoutFileChanged(string layoutPath)
+        {
+            System.Diagnostics.Debug.WriteLine("Layout file changed");
+
+            // If the layout that got changed is the current layout, move on
+            try
+            {
+                if (layoutSchedule[currentLayout].layoutFile == Properties.Settings.Default.LibraryPath + @"\" + layoutPath)
+                {
+                    forceChange = true;
+                    NextLayout();
+                }
+            }
+            catch (Exception ex)
+            {
+                System.Diagnostics.Trace.WriteLine(new LogMessage("fileCollector_LayoutFileChanged", String.Format("Unable to determine current layout with exception {0}", ex.Message)), LogType.Error.ToString());
+            }
+        }
+
+        void xmdsTimer_Tick(object sender, EventArgs e)
+        {
+
+            // Ticks every "collectInterval"
+            if (xmdsProcessing)
+            {
+                System.Diagnostics.Debug.WriteLine("Collection Timer Ticked, but previous request still active", "XmdsTicker");
+                return;
+            }
+            else
+            {
+                Application.DoEvents(); // Make sure everything that is queued to render does
+
+                xmdsProcessing = true;
+
+                System.Diagnostics.Debug.WriteLine("Collection Timer Ticked, Firing RequiredFilesAsync");
+
+                // Fire off a get required files event - async
+                xmds2.RequiredFilesAsync(Properties.Settings.Default.ServerKey, hardwareKey.Key, Properties.Settings.Default.Version);
+            }
+
+            // Flush the log
+            System.Diagnostics.Trace.Flush();
+        }
+
+        /// <summary>
+        /// Moves the layout on
+        /// </summary>
+        public void NextLayout()
+        {
+            int previousLayout = currentLayout;
+
+            //increment the current layout
+            currentLayout++;
+
+            //if the current layout is greater than the count of layouts, then reset to 0
+            if (currentLayout >= layoutSchedule.Count)
+            {
+                currentLayout = 0;
+            }
+
+            if (layoutSchedule.Count == 1 && !forceChange)
+            {
+                Debug.WriteLine(new LogMessage("Schedule - NextLayout", "Only 1 layout showing, refreshing it"), LogType.Info.ToString());
+            }
+
+            System.Diagnostics.Debug.WriteLine(String.Format("Next layout: {0}", layoutSchedule[currentLayout].layoutFile), "Schedule - Next Layout");
+
+            forceChange = false;
+
+            //Raise the event
+            ScheduleChangeEvent(layoutSchedule[currentLayout].layoutFile, layoutSchedule[currentLayout].scheduleid, layoutSchedule[currentLayout].id);
+        }
+
+        /// <summary>
+        /// Gets the schedule from the schedule location
+        /// If the schedule location doesn't exist - use the default.xml (how to we guarentee that the default.xml exists?)
+        /// If layouts in the schedule file dont exist, then ignore them - if none of them exist then add a default one?
+        /// </summary>
+        void GetSchedule()
+        {
+            XmlDocument scheduleXml;
+
+            // Check the schedule file exists
+            if (File.Exists(scheduleLocation))
+            {
+                // Read the schedule file
+                XmlReader reader = XmlReader.Create(scheduleLocation);
+
+                scheduleXml = new XmlDocument();
+                scheduleXml.Load(reader);
+
+                reader.Close();
+            }
+            else
+            {
+                // Use the default XML
+                scheduleXml = new XmlDocument();
+                scheduleXml.LoadXml("<schedule></schedule>");
+            }
+
+            // Get the layouts in this schedule
+            XmlNodeList listLayouts = scheduleXml.SelectNodes("/schedule/layout");
+
+            // Have we got some?
+            if (listLayouts.Count == 0)
+            {
+                // Schedule up the default
+                LayoutSchedule temp = new LayoutSchedule();
+                temp.layoutFile = Properties.Settings.Default.LibraryPath + @"\Default.xml";
+                temp.id = 0;
+                temp.scheduleid = 0;
+
+                layoutSchedule.Add(temp);
+            }
+            else
+            {
+                // Get them and add to collection
+                foreach (XmlNode layout in listLayouts)
+                {
+                    XmlAttributeCollection attributes = layout.Attributes;
+
+                    string layoutFile = attributes["file"].Value;
+                    string replace = ".xml";
+                    layoutFile = layoutFile.TrimEnd(replace.ToCharArray());
+                    
+                    string scheduleId = "";
+                    if (attributes["scheduleid"] != null) scheduleId = attributes["scheduleid"].Value;
+
+                    LayoutSchedule temp = new LayoutSchedule();
+                    temp.layoutFile = Properties.Settings.Default.LibraryPath + @"\" + layoutFile + @".xlf";
+                    temp.id = int.Parse(layoutFile);
+                    
+                    if (scheduleId != "") temp.scheduleid = int.Parse(scheduleId);
+
+                    layoutSchedule.Add(temp);
+                }
+            }
+
+            //clean up
+            listLayouts = null;
+            scheduleXml = null;
+
+            //raise an event
+            ScheduleChangeEvent(layoutSchedule[0].layoutFile, layoutSchedule[0].scheduleid, layoutSchedule[0].id);
+
+        }
+
+        /// <summary>
+        /// The number of active layouts in the current schedule
+        /// </summary>
+        public int ActiveLayouts
+        {
+            get
+            {
+                return layoutSchedule.Count;
+            }
+        }
+
+        /// <summary>
+        /// A LayoutSchedule
+        /// </summary>
+        [Serializable]
+        public struct LayoutSchedule
+        {
+            public string layoutFile;
+            public int id;
+            public int scheduleid;
+        }
+    }
+}