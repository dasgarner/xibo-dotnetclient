--- conflicted
+++ resolved
@@ -223,11 +223,7 @@
   </wsdl:binding>
   <wsdl:service name="xmds">
     <wsdl:port name="xmdsPort" binding="tns:xmdsBinding">
-<<<<<<< HEAD
       <soap:address location="http://localhost/Series%201.2/server-121-soap-wsdl/server/xmds.php" />
-=======
-      <soap:address location="http://localhost/Series%201.3/client-media-inventory/server/xmds.php" />
->>>>>>> ceeda339
     </wsdl:port>
   </wsdl:service>
 </wsdl:definitions>