--- conflicted
+++ resolved
@@ -170,22 +170,14 @@
             _scheduleManagerThread.Name = "ScheduleManagerThread";
 
             // Create a RequiredFilesAgent
-<<<<<<< HEAD
-            _requiredFilesAgent = new RequiredFilesAgent();
-            _requiredFilesAgent.CurrentCacheManager = cacheManager;
-            _requiredFilesAgent.HardwareKey = _hardwareKey.Key;
-            _requiredFilesAgent.ClientInfoForm = _clientInfoForm;
-            _requiredFilesAgent.OnComplete += new RequiredFilesAgent.OnCompleteDelegate(LayoutFileModified);
-            _requiredFilesAgent.OnFullyProvisioned += _requiredFilesAgent_OnFullyProvisioned;
-=======
             _scheduleAndRfAgent = new ScheduleAndFilesAgent();
             _scheduleAndRfAgent.CurrentCacheManager = cacheManager;
             _scheduleAndRfAgent.CurrentScheduleManager = _scheduleManager;
             _scheduleAndRfAgent.ScheduleLocation = scheduleLocation;
             _scheduleAndRfAgent.HardwareKey = _hardwareKey.Key;
+            _requiredFilesAgent.OnFullyProvisioned += _requiredFilesAgent_OnFullyProvisioned;
             _scheduleAndRfAgent.ClientInfoForm = _clientInfoForm;
             _scheduleAndRfAgent.OnComplete += new ScheduleAndFilesAgent.OnCompleteDelegate(LayoutFileModified);
->>>>>>> 702200d0
 
             // Create a thread for the RequiredFiles Agent to run in - but dont start it up yet.
             _scheduleAndRfAgentThread = new Thread(new ThreadStart(_scheduleAndRfAgent.Run));
@@ -281,6 +273,16 @@
         /// </summary>
         void _scheduleManager_OnScheduleManagerCheckComplete()
         {
+            if (agentThreadsAlive())
+            {
+                // Update status marker on the main thread.
+                _clientInfoForm.UpdateStatusMarkerFile();
+            }
+            else
+            {
+                Trace.WriteLine(new LogMessage("Schedule - OnScheduleManagerCheckComplete", "Agent threads are dead, not updating status.json"), LogType.Error.ToString());
+            }
+            
             try
             {
                 // See if XMR should be running
@@ -298,6 +300,18 @@
             {
                 Trace.WriteLine(new LogMessage("Schedule - OnScheduleManagerCheckComplete", "Error = " + e.Message), LogType.Error.ToString());
             }
+        }
+        
+        /// <summary>
+        /// Are all the required agent threads alive?
+        /// </summary>
+        /// <returns></returns>
+        private bool agentThreadsAlive()
+        {
+            return _registerAgentThread.IsAlive &&
+                _scheduleAndRfAgentThread.IsAlive &&
+                _logAgentThread.IsAlive &&
+                _libraryAgentThread.IsAlive;
         }
 
         /// <summary>
@@ -412,34 +426,6 @@
             _scheduleAgent.WakeUp();
             _requiredFilesAgent.WakeUp();
             _logAgent.WakeUp();
-        }
-
-        /// <summary>
-        /// Schedule Manager has completed its check cycle
-        /// </summary>
-        void _scheduleManager_OnScheduleManagerCheckComplete()
-        {
-            if (agentThreadsAlive())
-            {
-                // Update status marker on the main thread.
-                _clientInfoForm.UpdateStatusMarkerFile();
-            }
-            else
-            {
-                Trace.WriteLine(new LogMessage("Schedule - OnScheduleManagerCheckComplete", "Agent threads are dead, not updating status.json"), LogType.Error.ToString());
-            }
-        }
-
-        /// <summary>
-        /// Are all the required agent threads alive?
-        /// </summary>
-        /// <returns></returns>
-        private bool agentThreadsAlive()
-        {
-            return _registerAgentThread.IsAlive &&
-                _scheduleAndRfAgentThread.IsAlive &&
-                _logAgentThread.IsAlive &&
-                _libraryAgentThread.IsAlive;
         }
 
         /// <summary>
