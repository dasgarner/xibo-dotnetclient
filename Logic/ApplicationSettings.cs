--- conflicted
+++ resolved
@@ -39,15 +39,9 @@
         private static string _default = "default";
 
         // Application Specific Settings we want to protect
-<<<<<<< HEAD
         private string _clientVersion = "1.8.0-alpha2";
-        private string _version = "4";
+        private string _version = "5";
         private int _clientCodeVersion = 120;
-=======
-        private string _clientVersion = "1.7.5";
-        private string _version = "5";
-        private int _clientCodeVersion = 109;
->>>>>>> 6e228438
 
         public string ClientVersion { get { return _clientVersion; } }
         public string Version { get { return _version; } }
