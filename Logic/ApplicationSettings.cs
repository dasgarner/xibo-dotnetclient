﻿/**
 * Copyright (C) 2020 Xibo Signage Ltd
 *
 * Xibo - Digital Signage - http://www.xibo.org.uk
 *
 * This file is part of Xibo.
 *
 * Xibo is free software: you can redistribute it and/or modify
 * it under the terms of the GNU Affero General Public License as published by
 * the Free Software Foundation, either version 3 of the License, or
 * any later version.
 *
 * Xibo is distributed in the hope that it will be useful,
 * but WITHOUT ANY WARRANTY; without even the implied warranty of
 * MERCHANTABILITY or FITNESS FOR A PARTICULAR PURPOSE.  See the
 * GNU Affero General Public License for more details.
 *
 * You should have received a copy of the GNU Affero General Public License
 * along with Xibo.  If not, see <http://www.gnu.org/licenses/>.
 */
using System;
using System.Collections.Generic;
using System.Diagnostics;
using System.IO;
using System.Linq;
using System.Reflection;
using System.Xml;
using XiboClient.Logic;

namespace XiboClient
{
    [Serializable()]
    public sealed class ApplicationSettings
    {
        private static readonly Lazy<ApplicationSettings>
            lazy =
            new Lazy<ApplicationSettings>
            (() => new ApplicationSettings());

        private bool Loaded = false;
        private static readonly object Locker = new object();

        /// <summary>
        /// Properties that should live in the Global Settings file
        /// </summary>
        private List<string> _globalProperties;

        /// <summary>
        /// Properties that should be excluded from and load/save operations
        /// </summary>
        private List<string> ExcludedProperties;

<<<<<<< HEAD
        public string ClientVersion { get; } = "2 R255.1";
        public string Version { get; } = "5";
        public int ClientCodeVersion { get; } = 255;
        
        /// <summary>
        /// Is FFmpeg available?
        /// </summary>
        public bool FfmpegAvailable = false;
=======
        public string ClientVersion { get; } = "2 R255.3";
        public string Version { get; } = "5";
        public int ClientCodeVersion { get; } = 255;
>>>>>>> b8ffe6f9

        private ApplicationSettings()
        {
            _globalProperties = new List<string>();
            _globalProperties.Add("ServerUri");
            _globalProperties.Add("ServerKey");
            _globalProperties.Add("LibraryPath");
            _globalProperties.Add("ProxyUser");
            _globalProperties.Add("ProxyPassword");
            _globalProperties.Add("ProxyDomain");
            _globalProperties.Add("ProxyPort");

            ExcludedProperties = new List<string>();
            ExcludedProperties.Add("Default");
            ExcludedProperties.Add("XiboClient_xmds_xmds");
            ExcludedProperties.Add("ClientVersion");
            ExcludedProperties.Add("Version");
            ExcludedProperties.Add("ClientCodeVersion");
            ExcludedProperties.Add("FfmpegAvailable");
<<<<<<< HEAD
=======
            ExcludedProperties.Add("XmdsCheckSchedule");
            ExcludedProperties.Add("XmdsCheckRf");
>>>>>>> b8ffe6f9
        }

        /// <summary>
        /// Application settings.
        /// </summary>
        public static ApplicationSettings Default
            => lazy.Value;

        /// <summary>
        /// Append config file
        /// </summary>
        /// <param name="path"></param>
        private void AppendConfigFile(string path)
        {
            if (File.Exists(path))
            {
                try
                {
                    XmlDocument document = new XmlDocument();
                    document.Load(path);
                    PopulateFromXml(document);
                }
                catch
                {
                    Trace.WriteLine(new LogMessage("ApplicationSettings - AppendConfigFile", "Unable to load config file."), LogType.Error.ToString());
                }
            }
        }

        /// <summary>
        /// Load settings
        /// </summary>
        public void Load()
        {
            lock (Locker)
            {
                // Return the settings instance if we've loaded already
                if (lazy.Value.Loaded)
                {
                    Debug.WriteLine("Settings already loaded, returning.", "ApplicationSettings");
                    return;
                }
                Debug.WriteLine("Settings need to be loaded.", "ApplicationSettings");

                // What is our executable path?
                string executablePath = Process.GetCurrentProcess().MainModule.FileName;

                // Check to see if we need to migrate
                XmlDocument document;
                string path = Environment.GetFolderPath(Environment.SpecialFolder.ApplicationData);
                string fileName = Path.GetFileNameWithoutExtension(executablePath);

                if (File.Exists(path + Path.DirectorySeparatorChar + fileName + ".config.xml"))
                {
                    // Migrate to the new settings format
                    //  player specific settings in %APPDATA%\<app_name>.config.json
                    //  cms settings and run time info in <library>\config.json
                    try
                    {
                        // Load the XML document
                        document = new XmlDocument();
                        document.Load(path + Path.DirectorySeparatorChar + fileName + ".config.xml");

                        lazy.Value.PopulateFromXml(document);
                        lazy.Value.Save();
                    }
                    catch
                    {
                        // Unable to load XML - consider the migration complete
                    }

                    // Take a backup and Delete the old config file
                    File.Copy(path + Path.DirectorySeparatorChar + fileName + ".config.xml", path + Path.DirectorySeparatorChar + fileName + ".config.xml.bak", true);
                    File.Delete(path + Path.DirectorySeparatorChar + fileName + ".config.xml");
                }

                // Populate it with the default.config.xml
                lazy.Value.AppendConfigFile(Path.GetDirectoryName(executablePath) + Path.DirectorySeparatorChar + "default.config.xml");

                // Load the global settings.
                lazy.Value.AppendConfigFile(path + Path.DirectorySeparatorChar + fileName + ".xml");

                // Load the hardware key
                if (File.Exists(lazy.Value.LibraryPath + "\\hardwarekey"))
                {
                    lazy.Value.HardwareKey = File.ReadAllText(lazy.Value.LibraryPath + "\\hardwarekey");
                }

                // Load the player settings
                lazy.Value.AppendConfigFile(lazy.Value.LibraryPath + "\\config.xml");

                // We are loaded
                lazy.Value.Loaded = true;
            }
        }

        /// <summary>
        /// Save settings
        /// </summary>
        public void Save()
        {
            if (!lazy.Value.Loaded)
            {
                return;
            }

            lock (Locker)
            {
                string executablePath = Process.GetCurrentProcess().MainModule.FileName;
                string path = Environment.GetFolderPath(Environment.SpecialFolder.ApplicationData);
                string fileName = Path.GetFileNameWithoutExtension(executablePath);

                // Write the global settings file
                using (XmlWriter writer = XmlWriter.Create(path + Path.DirectorySeparatorChar + fileName + ".xml"))
                {
                    writer.WriteStartDocument();
                    writer.WriteStartElement("ApplicationSettings");

                    foreach (PropertyInfo property in lazy.Value.GetType().GetProperties())
                    {
                        if (property.CanRead && _globalProperties.Contains(property.Name))
                        {
                            writer.WriteElementString(property.Name, "" + property.GetValue(lazy.Value));
                        }
                    }

                    writer.WriteEndElement();
                    writer.WriteEndDocument();
                }

                // Write the hardware key file
                File.WriteAllText(lazy.Value.LibraryPath + "\\hardwarekey", lazy.Value.HardwareKey);

                // Write the player settings file
                using (XmlWriter writer = XmlWriter.Create(lazy.Value.LibraryPath + "\\config.xml"))
                {
                    writer.WriteStartDocument();
                    writer.WriteStartElement("PlayerSettings");

                    foreach (PropertyInfo property in lazy.Value.GetType().GetProperties())
                    {
                        try
                        {
                            if (property.CanRead
                                && !_globalProperties.Contains(property.Name)
                                && !ExcludedProperties.Contains(property.Name)
                                && property.Name != "HardwareKey")
                            {
                                if (property.Name == "Commands" && lazy.Value.Commands != null)
                                {
                                    writer.WriteStartElement("commands");

                                    foreach (Command command in lazy.Value.Commands)
                                    {
                                        writer.WriteStartElement(command.Code);
                                        writer.WriteElementString("commandString", command.CommandString);
                                        writer.WriteElementString("commandValidation", command.Validation);
                                        writer.WriteEndElement();
                                    }

                                    writer.WriteEndElement();
                                }
                                else
                                {
                                    writer.WriteElementString(property.Name, "" + property.GetValue(lazy.Value));
                                }
                            }
                        }
                        catch
                        {
                            Trace.WriteLine(new LogMessage("PopulateFromXml", "Unable to write [" + property.Name + "]."), LogType.Info.ToString());
                        }
                    }

                    writer.WriteEndElement();
                    writer.WriteEndDocument();
                }
            }
        }

        /// <summary>
        /// Object array access
        /// </summary>
        /// <param name="propertyName"></param>
        /// <returns></returns>
        public object this[string propertyName]
        {
            get
            {
                PropertyInfo property = GetType().GetProperty(propertyName);
                return property?.GetValue(this, null);
            }
            set
            {
                PropertyInfo property = GetType().GetProperty(propertyName);

                if (property != null && property.SetMethod != null)
                {
                    Debug.WriteLine("Set Property: " + propertyName, "ApplicationSettings");
                    property.SetValue(this, value, null);
                }
                else
                {
                    Debug.WriteLine("Null Property: " + propertyName, "ApplicationSettings");
                }
            }
        }

        /// <summary>
        /// Populate from the XML document provided.
        /// </summary>
        /// <param name="document"></param>
        public void PopulateFromXml(XmlDocument document)
        {
            foreach (XmlNode node in document.DocumentElement.ChildNodes)
            {
                // Are we a commands node?
                if (ExcludedProperties.Contains(node.Name))
                {
                    continue;
                }
                else if (node.Name.ToLower() == "commands")
                {
                    List<Command> commands = new List<Command>();

                    foreach (XmlNode commandNode in node.ChildNodes)
                    {
                        Command command = new Command();
                        command.Code = commandNode.Name;
                        command.CommandString = XmlHelper.SelectNodeInnerTextOrDefault(commandNode, "commandString", "");
                        command.Validation = XmlHelper.SelectNodeInnerTextOrDefault(commandNode, "validationString", "");

                        commands.Add(command);
                    }

                    // Store commands
                    lazy.Value.Commands = commands;
                }
                else
                {
                    Object value = node.InnerText;
                    string type = (node.Attributes["type"] != null) ? node.Attributes["type"].Value : "string";

                    switch (type)
                    {
                        case "int":
                            value = Convert.ToInt32(value);
                            break;

                        case "double":
                            value = Convert.ToDecimal(value);
                            break;

                        case "string":
                        case "word":
                            value = node.InnerText;
                            break;

                        case "checkbox":
                            value = (node.InnerText == "0") ? false : true;
                            break;

                        default:
                            continue;
                    }

                    // Match these to settings
                    try
                    {
                        if (lazy.Value[node.Name] != null)
                        {
                            value = Convert.ChangeType(value, lazy.Value[node.Name].GetType());
                        }

                        lazy.Value[node.Name] = value;
                    }
                    catch
                    {
                        Trace.WriteLine(new LogMessage("PopulateFromXml", "XML configuration for [" + node.Name + "] which this player doesn't understand."), LogType.Info.ToString());
                    }
                }
            }
        }

        #region "The Settings"
        public int XmdsResetTimeout { get; set; }

        public decimal SizeX { get; set; }
        public decimal SizeY { get; set; }
        public decimal OffsetX { get; set; }
        public decimal OffsetY { get; set; }
        public decimal EmptyLayoutDuration { get; set; }

        public bool EnableExpiredFileDeletion { get; set; }
        public bool ForceHttps { get; set; }
        public bool UseFFmpeg { get; set; }
        public bool UseFFmpegForHls { get; set; }

        public int LibraryAgentInterval { get; set; }

        public string ScheduleFile { get; set; }
        public string LogLocation { get; set; }
        public string CacheManagerFile { get; set; }
        public string RequiredFilesFile { get; set; }
        public string VideoRenderingEngine { get; set; }
        public string NewCmsAddress { get; set; }
        public string NewCmsKey { get; set; }
        public string XmdsCheckSchedule { get; set; }
        public string XmdsCheckRf { get; set; }

        private string _libraryPath;
        public string LibraryPath
        {
            get
            {
                if (string.IsNullOrEmpty(_libraryPath) || _libraryPath == "DEFAULT")
                {
                    // Get the users document space for a library
                    _libraryPath = Environment.GetFolderPath(Environment.SpecialFolder.MyDocuments) + @"\" + GetProductNameFromAssembly() + " Library";
                }

                // Check the path exists
                if (!String.IsNullOrEmpty(_libraryPath) && !Directory.Exists(_libraryPath))
                {
                    // Create everything up to the folder name we've specified.
                    Directory.CreateDirectory(_libraryPath);
                }

                return _libraryPath;
            }
            set
            {
                _libraryPath = value;
            }
        }

        /// <summary>
        /// XMDS Url configuration
        /// </summary>
        public string XiboClient_xmds_xmds
        {
            get
            {
                return lazy.Value.ServerUri.TrimEnd('\\') + @"/xmds.php?v=" + lazy.Value.Version;
            }
        }

        public string ServerKey { get; set; }

        private string _displayName;
        public string DisplayName { get { return (_displayName == "COMPUTERNAME") ? Environment.MachineName : _displayName; } set { _displayName = value; } }

        /// <summary>
        /// Server Address
        /// </summary>
        private string _serverUri;
        public string ServerUri
        {
            get
            {
                return (string.IsNullOrEmpty(_serverUri)) ? "http://localhost" : _serverUri;
            }
            set
            {
                _serverUri = value;
            }
        }

        public string ProxyUser { get; set; }
        public string ProxyPassword { get; set; }
        public string ProxyDomain { get; set; }
        public string ProxyPort { get; set; }
        public string BlackListLocation { get; set; }
        public string HardwareKey { get; set; }
        public string LogLevel { get; set; }
        public string SplashOverride { get; set; }
        public string ShellCommandAllowList { get; set; }
        public string LogToDiskLocation { get; set; }
        public string CursorStartPosition { get; set; }
        public string ClientInformationKeyCode { get; set; }
        public string XmrNetworkAddress { get; set; }
        public string AggregationLevel { get; set; }

        // Download window
        public string DisplayTimeZone { get; set; }
        public string DownloadStartWindow { get; set; }
        public string DownloadEndWindow { get; set; }

        // Embedded web server config
        public int EmbeddedServerPort { get; set; }
        public string EmbeddedServerAddress
        {
            get
            {
                return "http://localhost:" + ((EmbeddedServerPort == 0) ? 9696 : EmbeddedServerPort) + "/";
            }
        }

        public TimeSpan DownloadStartWindowTime
        {
            get
            {
                return getDateFromHi(DownloadStartWindow);
            }
        }

        public TimeSpan DownloadEndWindowTime
        {
            get
            {
                return getDateFromHi(DownloadEndWindow);
            }
        }

        /// <summary>
        /// Get a TimeSpan from a H:i string
        /// </summary>
        /// <param name="hi"></param>
        /// <returns></returns>
        private TimeSpan getDateFromHi(string hi)
        {
            try
            {
                int h;
                int m;

                // Expect the format H:i (24 hour). If we don't have a : in it, then it is likely being fed by an old CMS, so disable
                if (!hi.Contains(":"))
                {
                    h = 0;
                    m = 0;
                }
                else
                {
                    string[] split = hi.Split(':');
                    h = int.Parse(split[0]);
                    m = int.Parse(split[1]);
                }

                return new TimeSpan(h, m, 0);
            }
            catch (Exception e)
            {
                Trace.WriteLine(new LogMessage("getDateFromHi", "Unable to parse H:i, Error = " + e.Message), LogType.Info.ToString());
                return new TimeSpan(0, 0, 0);
            }
        }

        /// <summary>
        /// Is the player in the download window
        /// </summary>
        public bool InDownloadWindow
        {
            get
            {
                try
                {
                    // Identical strings mean we're in window always
                    if (DownloadStartWindow == DownloadEndWindow)
                    {
                        return true;
                    }

                    TimeSpan now = DateTime.Now.TimeOfDay;

                    // Start is before end, normal comparison
                    if (DownloadStartWindowTime < DownloadEndWindowTime)
                    {
                        return DownloadStartWindowTime <= now && now <= DownloadEndWindowTime;
                    }

                    // Start is after end, reverse comparison
                    return !(DownloadEndWindowTime < now && now < DownloadStartWindowTime);
                }
                catch
                {
                    return true;
                }
            }
        }

        public int Licensed { get; set; }
        public int StatsFlushCount { get; set; }
        public int CollectInterval { get; set; }
        public int MaxConcurrentDownloads { get; set; }
        public int ScreenShotRequestInterval { get; set; }
        public int ScreenShotSize { get; set; }

        private int _maxLogFileUploads;
        public int MaxLogFileUploads { get { return ((_maxLogFileUploads == 0) ? 10 : _maxLogFileUploads); } set { _maxLogFileUploads = value; } }

        public bool PowerpointEnabled { get; set; }
        public bool StatsEnabled { get; set; }
        public bool ExpireModifiedLayouts { get; set; }
        public bool EnableMouse { get; set; }
        public bool DoubleBuffering { get; set; }
        public bool EnableShellCommands { get; set; }
        public bool ShowInTaskbar { get; set; }
        public bool ClientInfomationCtrlKey { get; set; }
        public bool SendCurrentLayoutAsStatusUpdate { get; set; }
        public bool PreventSleep { get; set; }
        public bool ScreenShotRequested { get; set; }
        public bool FallbackToInternetExplorer { get; set; }

        // XMDS Status Flags
        private DateTime _xmdsLastConnection;
        public DateTime XmdsLastConnection { get { return _xmdsLastConnection; } set { _xmdsErrorCountSinceSuccessful = 0; _xmdsLastConnection = value; } }
        private int _xmdsErrorCountSinceSuccessful = 0;
        public int XmdsErrorCountSinceSuccessful { get { return _xmdsErrorCountSinceSuccessful; } }

        public decimal XmdsCollectionIntervalFactor()
        {
            if (XmdsErrorCountSinceSuccessful == 0)
                return 1;

            return (XmdsErrorCountSinceSuccessful > 10) ? 5 : XmdsErrorCountSinceSuccessful / 2;
        }

        public void IncrementXmdsErrorCount()
        {
            lock (this)
            {
                _xmdsErrorCountSinceSuccessful++;
            };
        }

        public List<Command> Commands { get; set; }

        #endregion

        // Settings HASH
        public string Hash { get; set; }

        /// <summary>
        /// Gets the product name from the Assembly
        /// </summary>
        /// <returns>Product Name</returns>
        public static string GetProductNameFromAssembly()
        {
            return Assembly.GetEntryAssembly()
                                .GetCustomAttributes(typeof(AssemblyProductAttribute))
                                .OfType<AssemblyProductAttribute>()
                                .FirstOrDefault().Product;
        }
    }
}<|MERGE_RESOLUTION|>--- conflicted
+++ resolved
@@ -50,20 +50,9 @@
         /// </summary>
         private List<string> ExcludedProperties;
 
-<<<<<<< HEAD
-        public string ClientVersion { get; } = "2 R255.1";
-        public string Version { get; } = "5";
-        public int ClientCodeVersion { get; } = 255;
-        
-        /// <summary>
-        /// Is FFmpeg available?
-        /// </summary>
-        public bool FfmpegAvailable = false;
-=======
         public string ClientVersion { get; } = "2 R255.3";
         public string Version { get; } = "5";
         public int ClientCodeVersion { get; } = 255;
->>>>>>> b8ffe6f9
 
         private ApplicationSettings()
         {
@@ -83,11 +72,8 @@
             ExcludedProperties.Add("Version");
             ExcludedProperties.Add("ClientCodeVersion");
             ExcludedProperties.Add("FfmpegAvailable");
-<<<<<<< HEAD
-=======
             ExcludedProperties.Add("XmdsCheckSchedule");
             ExcludedProperties.Add("XmdsCheckRf");
->>>>>>> b8ffe6f9
         }
 
         /// <summary>
