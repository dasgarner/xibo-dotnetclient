﻿/**
 * Copyright (C) 2021 Xibo Signage Ltd
 *
 * Xibo - Digital Signage - http://www.xibo.org.uk
 *
 * This file is part of Xibo.
 *
 * Xibo is free software: you can redistribute it and/or modify
 * it under the terms of the GNU Affero General Public License as published by
 * the Free Software Foundation, either version 3 of the License, or
 * any later version.
 *
 * Xibo is distributed in the hope that it will be useful,
 * but WITHOUT ANY WARRANTY; without even the implied warranty of
 * MERCHANTABILITY or FITNESS FOR A PARTICULAR PURPOSE.  See the
 * GNU Affero General Public License for more details.
 *
 * You should have received a copy of the GNU Affero General Public License
 * along with Xibo.  If not, see <http://www.gnu.org/licenses/>.
 */
using System;
using System.Collections.Generic;
using System.Diagnostics;
using System.IO;
using System.Linq;
using System.Reflection;
using System.Xml;
using XiboClient.Action;
using XiboClient.Logic;

namespace XiboClient
{
    [Serializable()]
    public sealed class ApplicationSettings
    {
        private static readonly Lazy<ApplicationSettings>
            lazy =
            new Lazy<ApplicationSettings>
            (() => new ApplicationSettings());

        private bool Loaded = false;
        private static readonly object Locker = new object();

        /// <summary>
        /// Properties that should live in the Global Settings file
        /// </summary>
        private List<string> _globalProperties;

        /// <summary>
        /// Properties that should be excluded from and load/save operations
        /// </summary>
        private List<string> ExcludedProperties;

<<<<<<< HEAD
        public string ClientVersion { get; } = "3 R300.1";
        public string Version { get; } = "5";
        public int ClientCodeVersion { get; } = 300;
=======
        public string ClientVersion { get; } = "2 R257.2";
        public string Version { get; } = "5";
        public int ClientCodeVersion { get; } = 257;
>>>>>>> f25b6e79

        private ApplicationSettings()
        {
            _globalProperties = new List<string>();
            _globalProperties.Add("ServerUri");
            _globalProperties.Add("ServerKey");
            _globalProperties.Add("LibraryPath");
            _globalProperties.Add("ProxyUser");
            _globalProperties.Add("ProxyPassword");
            _globalProperties.Add("ProxyDomain");
            _globalProperties.Add("ProxyPort");

            ExcludedProperties = new List<string>();
            ExcludedProperties.Add("Default");
            ExcludedProperties.Add("XiboClient_xmds_xmds");
            ExcludedProperties.Add("ClientVersion");
            ExcludedProperties.Add("Version");
            ExcludedProperties.Add("ClientCodeVersion");
            ExcludedProperties.Add("FfmpegAvailable");
            ExcludedProperties.Add("XmdsCheckSchedule");
            ExcludedProperties.Add("XmdsCheckRf");
        }

        /// <summary>
        /// Application settings.
        /// </summary>
        public static ApplicationSettings Default
            => lazy.Value;

        /// <summary>
        /// Append config file
        /// </summary>
        /// <param name="path"></param>
        private void AppendConfigFile(string path)
        {
            if (File.Exists(path))
            {
                try
                {
                    XmlDocument document = new XmlDocument();
                    document.Load(path);
                    PopulateFromXml(document);
                }
                catch
                {
                    Trace.WriteLine(new LogMessage("ApplicationSettings - AppendConfigFile", "Unable to load config file."), LogType.Error.ToString());
                }
            }
        }

        /// <summary>
        /// Load settings
        /// </summary>
        public void Load()
        {
            lock (Locker)
            {
                // Return the settings instance if we've loaded already
                if (lazy.Value.Loaded)
                {
                    Debug.WriteLine("Settings already loaded, returning.", "ApplicationSettings");
                    return;
                }
                Debug.WriteLine("Settings need to be loaded.", "ApplicationSettings");

                // What is our executable path?
                string executablePath = Process.GetCurrentProcess().MainModule.FileName;

                // Check to see if we need to migrate
                XmlDocument document;
                string path = Environment.GetFolderPath(Environment.SpecialFolder.ApplicationData);
                string fileName = Path.GetFileNameWithoutExtension(executablePath);

                if (File.Exists(path + Path.DirectorySeparatorChar + fileName + ".config.xml"))
                {
                    // Migrate to the new settings format
                    //  player specific settings in %APPDATA%\<app_name>.config.json
                    //  cms settings and run time info in <library>\config.json
                    try
                    {
                        // Load the XML document
                        document = new XmlDocument();
                        document.Load(path + Path.DirectorySeparatorChar + fileName + ".config.xml");

                        lazy.Value.PopulateFromXml(document);
                        lazy.Value.Save();
                    }
                    catch
                    {
                        // Unable to load XML - consider the migration complete
                    }

                    // Take a backup and Delete the old config file
                    File.Copy(path + Path.DirectorySeparatorChar + fileName + ".config.xml", path + Path.DirectorySeparatorChar + fileName + ".config.xml.bak", true);
                    File.Delete(path + Path.DirectorySeparatorChar + fileName + ".config.xml");
                }

                // Populate it with the default.config.xml
                lazy.Value.AppendConfigFile(Path.GetDirectoryName(executablePath) + Path.DirectorySeparatorChar + "default.config.xml");

                // Load the global settings.
                lazy.Value.AppendConfigFile(path + Path.DirectorySeparatorChar + fileName + ".xml");

                // Load the hardware key
                if (File.Exists(lazy.Value.LibraryPath + "\\hardwarekey"))
                {
                    lazy.Value.HardwareKey = File.ReadAllText(lazy.Value.LibraryPath + "\\hardwarekey");
                }

                // Load the player settings
                lazy.Value.AppendConfigFile(lazy.Value.LibraryPath + "\\config.xml");

                // We are loaded
                lazy.Value.Loaded = true;
            }
        }

        /// <summary>
        /// Save settings
        /// </summary>
        public void Save()
        {
            if (!lazy.Value.Loaded)
            {
                return;
            }

            lock (Locker)
            {
                string executablePath = Process.GetCurrentProcess().MainModule.FileName;
                string path = Environment.GetFolderPath(Environment.SpecialFolder.ApplicationData);
                string fileName = Path.GetFileNameWithoutExtension(executablePath);

                // Write the global settings file
                using (XmlWriter writer = XmlWriter.Create(path + Path.DirectorySeparatorChar + fileName + ".xml"))
                {
                    writer.WriteStartDocument();
                    writer.WriteStartElement("ApplicationSettings");

                    foreach (PropertyInfo property in lazy.Value.GetType().GetProperties())
                    {
                        if (property.CanRead && _globalProperties.Contains(property.Name))
                        {
                            writer.WriteElementString(property.Name, "" + property.GetValue(lazy.Value));
                        }
                    }

                    writer.WriteEndElement();
                    writer.WriteEndDocument();
                }

                // Write the hardware key file
                File.WriteAllText(lazy.Value.LibraryPath + "\\hardwarekey", lazy.Value.HardwareKey);

                // Write the player settings file
                using (XmlWriter writer = XmlWriter.Create(lazy.Value.LibraryPath + "\\config.xml"))
                {
                    writer.WriteStartDocument();
                    writer.WriteStartElement("PlayerSettings");

                    foreach (PropertyInfo property in lazy.Value.GetType().GetProperties())
                    {
                        try
                        {
                            if (property.CanRead
                                && !_globalProperties.Contains(property.Name)
                                && !ExcludedProperties.Contains(property.Name)
                                && property.Name != "HardwareKey")
                            {
                                if (property.Name == "Commands" && lazy.Value.Commands != null)
                                {
                                    writer.WriteStartElement("commands");

                                    foreach (Command command in lazy.Value.Commands)
                                    {
                                        writer.WriteStartElement(command.Code);
                                        writer.WriteElementString("commandString", command.CommandString);
                                        writer.WriteElementString("commandValidation", command.Validation);
                                        writer.WriteEndElement();
                                    }

                                    writer.WriteEndElement();
                                }
                                else
                                {
                                    writer.WriteElementString(property.Name, "" + property.GetValue(lazy.Value));
                                }
                            }
                        }
                        catch
                        {
                            Trace.WriteLine(new LogMessage("PopulateFromXml", "Unable to write [" + property.Name + "]."), LogType.Info.ToString());
                        }
                    }

                    writer.WriteEndElement();
                    writer.WriteEndDocument();
                }
            }
        }

        /// <summary>
        /// Object array access
        /// </summary>
        /// <param name="propertyName"></param>
        /// <returns></returns>
        public object this[string propertyName]
        {
            get
            {
                PropertyInfo property = GetType().GetProperty(propertyName);
                return property?.GetValue(this, null);
            }
            set
            {
                PropertyInfo property = GetType().GetProperty(propertyName);

                if (property != null && property.SetMethod != null)
                {
                    Debug.WriteLine("Set Property: " + propertyName, "ApplicationSettings");
                    property.SetValue(this, value, null);
                }
                else
                {
                    Debug.WriteLine("Null Property: " + propertyName, "ApplicationSettings");
                }
            }
        }

        /// <summary>
        /// Populate from the XML document provided.
        /// </summary>
        /// <param name="document"></param>
        public void PopulateFromXml(XmlDocument document)
        {
            foreach (XmlNode node in document.DocumentElement.ChildNodes)
            {
                // Are we a commands node?
                if (ExcludedProperties.Contains(node.Name))
                {
                    continue;
                }
                else if (node.Name.ToLower() == "commands")
                {
                    List<Command> commands = new List<Command>();

                    foreach (XmlNode commandNode in node.ChildNodes)
                    {
                        Command command = new Command();
                        command.Code = commandNode.Name;
                        command.CommandString = XmlHelper.SelectNodeInnerTextOrDefault(commandNode, "commandString", "");
                        command.Validation = XmlHelper.SelectNodeInnerTextOrDefault(commandNode, "validationString", "");

                        commands.Add(command);
                    }

                    // Store commands
                    lazy.Value.Commands = commands;
                }
                else
                {
                    Object value = node.InnerText;
                    string type = (node.Attributes["type"] != null) ? node.Attributes["type"].Value : "string";

                    switch (type)
                    {
                        case "int":
                            value = Convert.ToInt32(value);
                            break;

                        case "double":
                            value = Convert.ToDecimal(value);
                            break;

                        case "string":
                        case "word":
                            value = node.InnerText;
                            break;

                        case "checkbox":
                            value = (node.InnerText == "0") ? false : true;
                            break;

                        default:
                            continue;
                    }

                    // Match these to settings
                    try
                    {
                        if (lazy.Value[node.Name] != null)
                        {
                            value = Convert.ChangeType(value, lazy.Value[node.Name].GetType());
                        }

                        lazy.Value[node.Name] = value;
                    }
                    catch
                    {
                        Trace.WriteLine(new LogMessage("PopulateFromXml", "XML configuration for [" + node.Name + "] which this player doesn't understand."), LogType.Info.ToString());
                    }
                }
            }
        }

        #region "The Settings"
        public int XmdsResetTimeout { get; set; }

        public decimal SizeX { get; set; }
        public decimal SizeY { get; set; }
        public decimal OffsetX { get; set; }
        public decimal OffsetY { get; set; }
        public decimal EmptyLayoutDuration { get; set; }

        public bool EnableExpiredFileDeletion { get; set; }
        public bool ForceHttps { get; set; }
        public bool UseFFmpeg { get; set; }
        public bool UseFFmpegForHls { get; set; }

        public int LibraryAgentInterval { get; set; }

        public string ScheduleFile { get; set; }
        public string LogLocation { get; set; }
        public string CacheManagerFile { get; set; }
        public string RequiredFilesFile { get; set; }
        public string VideoRenderingEngine { get; set; }
        public string NewCmsAddress { get; set; }
        public string NewCmsKey { get; set; }
        public string XmdsCheckSchedule { get; set; }
        public string XmdsCheckRf { get; set; }

        private string _libraryPath;
        public string LibraryPath
        {
            get
            {
                if (string.IsNullOrEmpty(_libraryPath) || _libraryPath == "DEFAULT")
                {
                    // Get the users document space for a library
                    _libraryPath = Environment.GetFolderPath(Environment.SpecialFolder.MyDocuments) + @"\" + GetProductNameFromAssembly() + " Library";
                }

                // Check the path exists
                if (!String.IsNullOrEmpty(_libraryPath) && !Directory.Exists(_libraryPath))
                {
                    // Create everything up to the folder name we've specified.
                    Directory.CreateDirectory(_libraryPath);
                }

                return _libraryPath;
            }
            set
            {
                _libraryPath = value;
            }
        }

        /// <summary>
        /// XMDS Url configuration
        /// </summary>
        public string XiboClient_xmds_xmds
        {
            get
            {
                return lazy.Value.ServerUri.TrimEnd('\\') + @"/xmds.php?v=" + lazy.Value.Version;
            }
        }

        public string ServerKey { get; set; }

        private string _displayName;
        public string DisplayName { get { return (_displayName == "COMPUTERNAME") ? Environment.MachineName : _displayName; } set { _displayName = value; } }

        /// <summary>
        /// Server Address
        /// </summary>
        private string _serverUri;
        public string ServerUri
        {
            get
            {
                return (string.IsNullOrEmpty(_serverUri)) ? "http://localhost" : _serverUri;
            }
            set
            {
                _serverUri = value;
            }
        }

        public string ProxyUser { get; set; }
        public string ProxyPassword { get; set; }
        public string ProxyDomain { get; set; }
        public string ProxyPort { get; set; }
        public string BlackListLocation { get; set; }
        public string HardwareKey { get; set; }
        public string LogLevel { get; set; }
        public string SplashOverride { get; set; }
        public string ShellCommandAllowList { get; set; }
        public string LogToDiskLocation { get; set; }
        public string CursorStartPosition { get; set; }
        public string ClientInformationKeyCode { get; set; }
        public string XmrNetworkAddress { get; set; }
        public string AggregationLevel { get; set; }
        public string AuthServerWhitelist { get; set; }
        public string EdgeBrowserWhitelist { get; set; }

        // Download window
        public string DisplayTimeZone { get; set; }
        public string DownloadStartWindow { get; set; }
        public string DownloadEndWindow { get; set; }

        // Embedded web server config
        public bool EmbeddedServerAllowWan { get; set; }
        public int EmbeddedServerPort { get; set; }
        public string EmbeddedServerAddress
        {
            get
            {
                return "http://localhost:" + ((EmbeddedServerPort == 0) ? 9696 : EmbeddedServerPort) + "/";
            }
        }

        public TimeSpan DownloadStartWindowTime
        {
            get
            {
                return getDateFromHi(DownloadStartWindow);
            }
        }

        public TimeSpan DownloadEndWindowTime
        {
            get
            {
                return getDateFromHi(DownloadEndWindow);
            }
        }

        /// <summary>
        /// Get a TimeSpan from a H:i string
        /// </summary>
        /// <param name="hi"></param>
        /// <returns></returns>
        private TimeSpan getDateFromHi(string hi)
        {
            try
            {
                int h;
                int m;

                // Expect the format H:i (24 hour). If we don't have a : in it, then it is likely being fed by an old CMS, so disable
                if (!hi.Contains(":"))
                {
                    h = 0;
                    m = 0;
                }
                else
                {
                    string[] split = hi.Split(':');
                    h = int.Parse(split[0]);
                    m = int.Parse(split[1]);
                }

                return new TimeSpan(h, m, 0);
            }
            catch (Exception e)
            {
                Trace.WriteLine(new LogMessage("getDateFromHi", "Unable to parse H:i, Error = " + e.Message), LogType.Info.ToString());
                return new TimeSpan(0, 0, 0);
            }
        }

        /// <summary>
        /// Is the player in the download window
        /// </summary>
        public bool InDownloadWindow
        {
            get
            {
                try
                {
                    // Identical strings mean we're in window always
                    if (DownloadStartWindow == DownloadEndWindow)
                    {
                        return true;
                    }

                    TimeSpan now = DateTime.Now.TimeOfDay;

                    // Start is before end, normal comparison
                    if (DownloadStartWindowTime < DownloadEndWindowTime)
                    {
                        return DownloadStartWindowTime <= now && now <= DownloadEndWindowTime;
                    }

                    // Start is after end, reverse comparison
                    return !(DownloadEndWindowTime < now && now < DownloadStartWindowTime);
                }
                catch
                {
                    return true;
                }
            }
        }

        public int Licensed { get; set; }
        public int StatsFlushCount { get; set; }
        public int CollectInterval { get; set; }
        public int MaxConcurrentDownloads { get; set; }
        public int ScreenShotRequestInterval { get; set; }
        public int ScreenShotSize { get; set; }

        private int _maxLogFileUploads;
        public int MaxLogFileUploads { get { return ((_maxLogFileUploads == 0) ? 10 : _maxLogFileUploads); } set { _maxLogFileUploads = value; } }

        public bool PowerpointEnabled { get; set; }
        public bool StatsEnabled { get; set; }
        public bool ExpireModifiedLayouts { get; set; }
        public bool EnableMouse { get; set; }
        public bool DoubleBuffering { get; set; }
        public bool EnableShellCommands { get; set; }
        public bool ShowInTaskbar { get; set; }
        public bool ClientInfomationCtrlKey { get; set; }
        public bool SendCurrentLayoutAsStatusUpdate { get; set; }
        public bool PreventSleep { get; set; }
        public bool ScreenShotRequested { get; set; }
        public bool FallbackToInternetExplorer { get; set; }
        public bool IsRecordGeoLocationOnProofOfPlay { get; set; }

        // XMDS Status Flags
        private DateTime _xmdsLastConnection;
        public DateTime XmdsLastConnection { get { return _xmdsLastConnection; } set { _xmdsErrorCountSinceSuccessful = 0; _xmdsLastConnection = value; } }
        private int _xmdsErrorCountSinceSuccessful = 0;
        public int XmdsErrorCountSinceSuccessful { get { return _xmdsErrorCountSinceSuccessful; } }

        public decimal XmdsCollectionIntervalFactor()
        {
            if (XmdsErrorCountSinceSuccessful == 0)
                return 1;

            return (XmdsErrorCountSinceSuccessful > 10) ? 5 : XmdsErrorCountSinceSuccessful / 2;
        }

        public void IncrementXmdsErrorCount()
        {
            lock (this)
            {
                _xmdsErrorCountSinceSuccessful++;
            };
        }

        public List<Command> Commands { get; set; }

        #endregion

        // Settings HASH
        public string Hash { get; set; }

        /// <summary>
        /// Gets the product name from the Assembly
        /// </summary>
        /// <returns>Product Name</returns>
        public static string GetProductNameFromAssembly()
        {
            return Assembly.GetEntryAssembly()
                                .GetCustomAttributes(typeof(AssemblyProductAttribute))
                                .OfType<AssemblyProductAttribute>()
                                .FirstOrDefault().Product;
        }
    }
}<|MERGE_RESOLUTION|>--- conflicted
+++ resolved
@@ -51,15 +51,9 @@
         /// </summary>
         private List<string> ExcludedProperties;
 
-<<<<<<< HEAD
         public string ClientVersion { get; } = "3 R300.1";
         public string Version { get; } = "5";
         public int ClientCodeVersion { get; } = 300;
-=======
-        public string ClientVersion { get; } = "2 R257.2";
-        public string Version { get; } = "5";
-        public int ClientCodeVersion { get; } = 257;
->>>>>>> f25b6e79
 
         private ApplicationSettings()
         {
