--- conflicted
+++ resolved
@@ -49,24 +49,11 @@
         public bool IsExpired = false;
 
         /// <summary>
-<<<<<<< HEAD
-        /// Is this region paused?
-        /// </summary>
-        private bool _isPaused = false;
-
-        /// <summary>
-        /// Is Pause Pending?
-        /// </summary>
-        private bool IsPausePending = false;
-
-        /// <summary>
         /// Region Dimensions
         /// </summary>
         public Rect Dimensions { get; set; }
 
         /// <summary>
-=======
->>>>>>> f25b6e79
         /// This Regions zIndex
         /// </summary>
         public int ZIndex { get; set; }
@@ -799,7 +786,6 @@
         }
 
         /// <summary>
-<<<<<<< HEAD
         /// Is Pause Pending?
         /// </summary>
         public void PausePending()
@@ -841,13 +827,13 @@
             // if we are a normal layout, then we resume the current one.
             if (isInterrupt)
             {
-                if (this._media.Count <= 1)
+                if (this.options.mediaNodes.Count <= 1)
                 {
                     this.currentSequence--;
                 }
 
-                // Start media item
-                StartNext(0);
+                // Resume the current media item
+                StartNext(this._currentPlaytime);
             }
             else
             {
@@ -855,15 +841,13 @@
                 this.currentSequence--;
 
                 // Resume the current media item
-                StartNext(this._currentPlaytime);
+                StartNext(0);
             }
 
             this._isPaused = false;
         }
 
         /// <summary>
-=======
->>>>>>> f25b6e79
         /// Clears the Region of anything that it shouldnt still have... 
         /// called when Destroying a Layout and when Removing an Overlay
         /// </summary>
