--- conflicted
+++ resolved
@@ -29,24 +29,6 @@
 {
     class Video : VideoMedia
     {
-<<<<<<< HEAD
-=======
-        private string _filePath;
-        private int _duration;
-        private int volume;
-        private bool _detectEnd = false;
-        private bool isLooping = false;
-        private readonly bool isFullScreenRequest = false;
-        protected bool ShouldBeVisible { get; set; }
-        protected bool Muted { get; set; }
-        protected bool Stretch { get; set; }
-
-        /// <summary>
-        /// Should we seek to a position or not
-        /// </summary>
-        private double _position;
-
->>>>>>> f71a5f6c
         /// <summary>
         /// The Media element for Playback
         /// </summary>
@@ -58,33 +40,7 @@
         /// <param name="options"></param>
         public Video(RegionOptions options) : base(options)
         {
-<<<<<<< HEAD
             
-=======
-            this.ShouldBeVisible = true;
-
-            _filePath = Uri.UnescapeDataString(options.uri).Replace('+', ' ');
-            _duration = options.duration;
-
-            // Handle Volume
-            this.volume = options.Dictionary.Get("volume", 100);
-
-            // Mute - if not provided as an option, we keep the default.
-            string muteOption = options.Dictionary.Get("mute");
-            if (!string.IsNullOrEmpty(muteOption))
-            {
-                this.Muted = muteOption == "1";
-            }
-
-            // Should we loop?
-            this.isLooping = (options.Dictionary.Get("loop", "0") == "1" && _duration != 0);
-
-            // Full Screen?
-            this.isFullScreenRequest = options.Dictionary.Get("showFullScreen", "0") == "1";
-
-            // Scale type
-            Stretch = options.Dictionary.Get("scaleType", "aspect").ToLowerInvariant() == "stretch";
->>>>>>> f71a5f6c
         }
 
         private void MediaElement_MediaFailed(object sender, ExceptionRoutedEventArgs e)
