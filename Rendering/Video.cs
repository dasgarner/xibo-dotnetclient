--- conflicted
+++ resolved
@@ -30,37 +30,6 @@
 {
     class Video : VideoMedia
     {
-<<<<<<< HEAD
-=======
-        private string _filePath;
-        private int _duration;
-        private int volume;
-        private bool _detectEnd = false;
-        private bool isLooping = false;
-        private readonly bool isFullScreenRequest = false;
-        private bool _openCalled = false;
-
-        /// <summary>
-        /// Should this be visible? Audio sets this to false.
-        /// </summary>
-        protected bool ShouldBeVisible { get; set; }
-
-        /// <summary>
-        /// Muted?
-        /// </summary>
-        protected bool Muted { get; set; }
-
-        /// <summary>
-        /// Stretched?
-        /// </summary>
-        protected bool Stretch { get; set; }
-
-        /// <summary>
-        /// Should we seek to a position or not
-        /// </summary>
-        private double _position;
-
->>>>>>> 670f59ac
         /// <summary>
         /// The Media element for Playback
         /// </summary>
@@ -72,65 +41,19 @@
         /// <param name="options"></param>
         public Video(RegionOptions options) : base(options)
         {
-<<<<<<< HEAD
             
-=======
-            // Videos should be visible
-            this.ShouldBeVisible = true;
-
-            _filePath = Uri.UnescapeDataString(options.uri).Replace('+', ' ');
-            _duration = options.duration;
-
-            // Handle Volume
-            this.volume = options.Dictionary.Get("volume", 100);
-
-            // Mute - if not provided as an option, we keep the default.
-            string muteOption = options.Dictionary.Get("mute");
-            if (!string.IsNullOrEmpty(muteOption))
-            {
-                this.Muted = muteOption == "1";
-            }
-
-            // Should we loop?
-            this.isLooping = (options.Dictionary.Get("loop", "0") == "1" && _duration != 0);
-
-            // Full Screen?
-            this.isFullScreenRequest = options.Dictionary.Get("showFullScreen", "0") == "1";
-
-            // Scale type
-            Stretch = options.Dictionary.Get("scaleType", "aspect").ToLowerInvariant() == "stretch";
->>>>>>> 670f59ac
         }
 
-        /// <summary>
-        /// Media Failed
-        /// </summary>
-        /// <param name="sender"></param>
-        /// <param name="e"></param>
         private void MediaElement_MediaFailed(object sender, ExceptionRoutedEventArgs e)
         {
             // Log and expire
-            Trace.WriteLine(new LogMessage("Video", "MediaElement_MediaFailed: " + this.Id + " Media Failed. E = " + e.ErrorException.Message), LogType.Error.ToString());
+            Trace.WriteLine(new LogMessage("Video", "MediaElement_MediaFailed: Media Failed. E = " + e.ErrorException.Message), LogType.Error.ToString());
 
-            // Failed is the opposite of open, but we mark this as open called so that our watchman doesn't also try to expire
-            this._openCalled = true;
-
-            // Add this to a temporary blacklist so that we don't repeat it too quickly
-            CacheManager.Instance.AddUnsafeItem(UnsafeItemType.Media, LayoutId, Id, "Video Failed: " + e.ErrorException.Message, 120);
-
-            // Expire
-            SignalElapsedEvent();
+            Expired = true;
         }
 
-        /// <summary>
-        /// Media Ended
-        /// </summary>
-        /// <param name="sender"></param>
-        /// <param name="e"></param>
-        private void MediaElement_MediaEnded(object sender, RoutedEventArgs e)
+        private void MediaElement_MediaEnded(object sender, System.Windows.RoutedEventArgs e)
         {
-            Trace.WriteLine(new LogMessage("Video", "MediaElement_MediaEnded: " + this.Id + " Ended, looping: " + isLooping), LogType.Audit.ToString());
-
             // Should we loop?
             if (isLooping)
             {
@@ -144,14 +67,12 @@
         }
 
         /// <summary>
-        /// MediaElement has been added to the visual tree
+        /// Media is loaded
         /// </summary>
         /// <param name="sender"></param>
         /// <param name="e"></param>
         private void MediaElement_Loaded(object sender, RoutedEventArgs e)
         {
-            Trace.WriteLine(new LogMessage("Video", "MediaElement_Loaded: " + this.Id + " Control loaded, calling Play."), LogType.Audit.ToString());
-
             try
             {
                 this.mediaElement.Play();
@@ -159,36 +80,10 @@
             catch (Exception ex)
             {
                 // Problem calling play, we should expire.
-                Trace.WriteLine(new LogMessage("Video", "MediaElement_Loaded: " + this.Id + " Media Failed. E = " + ex.Message), LogType.Error.ToString());
+                Trace.WriteLine(new LogMessage("Video", "MediaElement_Loaded: Media Failed. E = " + ex.Message), LogType.Error.ToString());
             }
-
-            // We make a watchman to check that the video actually gets loaded.
-            var timer = new DispatcherTimer { Interval = TimeSpan.FromSeconds(4) };
-            timer.Tick += (timerSender, args) =>
-            {
-                // You only tick once
-                timer.Stop();
-
-                // Check to see if open has been called.
-                if (!_openCalled)
-                {
-                    Trace.WriteLine(new LogMessage("Video", "MediaElement_Loaded: " + this.Id + " Open not called after 4 seconds, marking unsafe and Expiring."), LogType.Error.ToString());
-                    
-                    // Add this to a temporary blacklist so that we don't repeat it too quickly
-                    CacheManager.Instance.AddUnsafeItem(UnsafeItemType.Media, LayoutId, Id, "Video Failed: Open not called after 4 seconds", 120);
-
-                    // Expire
-                    SignalElapsedEvent();
-                }
-            };
-
-            timer.Start();
         }
 
-        /// <summary>
-        /// Render
-        /// </summary>
-        /// <param name="position"></param>
         public override void RenderMedia(double position)
         {
             // Save the position
@@ -200,7 +95,7 @@
 
             if (uri.IsFile && !File.Exists(_filePath))
             {
-                Trace.WriteLine(new LogMessage("Video", "RenderMedia: " + this.Id + ", File " + _filePath + " not found."));
+                Trace.WriteLine(new LogMessage("Video", "RenderMedia: File " + _filePath + " not found."));
                 throw new FileNotFoundException();
             }
 
@@ -209,21 +104,12 @@
             this.mediaElement.Volume = this.volume;
             this.mediaElement.IsMuted = this.Muted;
             this.mediaElement.LoadedBehavior = MediaState.Manual;
-            this.mediaElement.UnloadedBehavior = MediaState.Close;
 
-            // This is false if we're an audio module, otherwise video.
             if (!this.ShouldBeVisible)
             {
                 this.mediaElement.Width = 0;
                 this.mediaElement.Height = 0;
                 this.mediaElement.Visibility = Visibility.Hidden;
-            }
-            else
-            {
-                // Assert the Width/Height of the Parent
-                this.mediaElement.Width = Width;
-                this.mediaElement.Height = Height;
-                this.mediaElement.Visibility = Visibility.Visible;
             }
 
             // Handle stretching
@@ -233,16 +119,9 @@
             }
 
             // Events
-            // MediaOpened is called after we've called Play()
             this.mediaElement.MediaOpened += MediaElement_MediaOpened;
-
-            // Loaded is from the Framework and is called when the MediaElement is added to the visual tree (we call play in here)
             this.mediaElement.Loaded += MediaElement_Loaded;
-
-            // Media ended is called when the media file has finished playing
             this.mediaElement.MediaEnded += MediaElement_MediaEnded;
-
-            // Media Failed is called if the media file cannot be opened
             this.mediaElement.MediaFailed += MediaElement_MediaFailed;
 
             // Do we need to determine the end time ourselves?
@@ -265,7 +144,7 @@
 
                 this.MediaScene.Children.Add(this.mediaElement);
 
-                Trace.WriteLine(new LogMessage("Video", "RenderMedia: " + this.Id + ", added MediaElement and set source, detect end is " + _detectEnd), LogType.Audit.ToString());
+                Trace.WriteLine(new LogMessage("Video", "RenderMedia: Video Started"), LogType.Audit.ToString());
             }
             catch (Exception ex)
             {
@@ -292,9 +171,6 @@
             if (this._position > 0)
             {
                 this.mediaElement.Position = TimeSpan.FromSeconds(this._position);
-
-                // Set the position to 0, so that if we loop around again we start from the beginning
-                this._position = 0;
             }
         }
 
