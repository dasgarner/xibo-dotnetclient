# Introduction
This is the repository for the Xibo for Windows Digital Signage Player, compatible with the Xibo Content Management System, and intended to be used for Digital Signage.

If you are looking for more information about Xibo please refer to [our website](https://xibo.org.uk).



## Licence

Xibo - Digital Signage - http://xibo.org.uk - Copyright (C) 2006-2020 Xibo Signage Ltd

Xibo is free software: you can redistribute it and/or modify
it under the terms of the GNU Affero General Public License as published by
the Free Software Foundation, either version 3 of the License, or
any later version. 

Xibo is distributed in the hope that it will be useful,
but WITHOUT ANY WARRANTY; without even the implied warranty of
MERCHANTABILITY or FITNESS FOR A PARTICULAR PURPOSE.  See the
GNU Affero General Public License for more details.

You should have received a copy of the GNU Affero General Public License
along with Xibo.  If not, see <http://www.gnu.org/licenses/>. 



## Branches

We have a number of branches

- master: our stable branch, currently on version 2
- develop: our next release work in progress
- feature/webview: a branch which tracks `develop` and is used to build the Microsoft Edge enabled version of the Player (Windows 10 onward)
<<<<<<< HEAD
- feature/wpf: an experimental branch of the Player which uses WPF instead of WinForms (Windows 10 onward)
=======

>>>>>>> f104c731


# Issues

The Xibo Project uses GitHub Issues to record verified bugs only.

If you're having difficulties with Xibo, or need support,
please post on our Community Site here: https://community.xibo.org.uk 

If the issue you are having does turn out to be a verified bug, a 
representative will log it here as an issue on your behalf.<|MERGE_RESOLUTION|>--- conflicted
+++ resolved
@@ -30,13 +30,7 @@
 
 - master: our stable branch, currently on version 2
 - develop: our next release work in progress
-- feature/webview: a branch which tracks `develop` and is used to build the Microsoft Edge enabled version of the Player (Windows 10 onward)
-<<<<<<< HEAD
-- feature/wpf: an experimental branch of the Player which uses WPF instead of WinForms (Windows 10 onward)
-=======
-
->>>>>>> f104c731
-
+- feature/wpf: v2 R252 onward, our WPF player
 
 # Issues
 
